--- conflicted
+++ resolved
@@ -1,7 +1,4 @@
 # tous-a-bord-data
-<<<<<<< HEAD
-Application d'accès aux données publiques (tarifs, critères et ressort territorial des Administration Organisatrices de la Mobilité.
-=======
 
 Application d'accès aux données publiques des Autorités Organisatrices de la mobilité (ressort territorial, tarifs, critères d'éligibilité aux tarifs sociaux et solidaires).
 
@@ -143,5 +140,4 @@
 
 # Supprimer les conteneurs et les volumes
 docker compose down -v
-```
->>>>>>> d4e7a3a0
+```