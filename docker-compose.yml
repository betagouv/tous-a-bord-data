--- conflicted
+++ resolved
@@ -11,12 +11,9 @@
       - POSTGRES_USER=${POSTGRES_USER}
       - POSTGRES_PASSWORD=${POSTGRES_PASSWORD}
       - GRIST_API_KEY=${GRIST_API_KEY}
-<<<<<<< HEAD
-=======
       - GRIST_DOC_INPUT_ID=${GRIST_DOC_INPUT_ID}
       - GRIST_DOC_INTERMEDIARY_ID=${GRIST_DOC_INTERMEDIARY_ID}
       - GRIST_DOC_OUTPUT_ID=${GRIST_DOC_OUTPUT_ID}
->>>>>>> 7a390d2f
       - ANTHROPIC_API_KEY=${ANTHROPIC_API_KEY}
       - OLLAMA_HOST=${OLLAMA_HOST}
       - SCALEWAY_API_URL=${SCALEWAY_API_URL}
@@ -31,33 +28,6 @@
     networks:
       - app-network
     restart: unless-stopped
-<<<<<<< HEAD
-
-  postgres:
-    image: ankane/pgvector:latest
-    ports:
-      - "5432:5432"
-    environment:
-      - POSTGRES_DB=${POSTGRES_DB}
-      - POSTGRES_USER=${POSTGRES_USER}
-      - POSTGRES_PASSWORD=${POSTGRES_PASSWORD}
-    volumes:
-      - postgres-data:/var/lib/postgresql/data
-      - ./postgres/init:/docker-entrypoint-initdb.d
-    healthcheck:
-      test: ["CMD-SHELL", "pg_isready -U ${POSTGRES_USER} -d ${POSTGRES_DB}"]
-      interval: 5s
-      timeout: 5s
-      retries: 5
-    networks:
-      - app-network
-    restart: unless-stopped
-
-volumes:
-  postgres-data:
-    name: tab-postgres-data
-=======
->>>>>>> 7a390d2f
 
 networks:
   app-network:
