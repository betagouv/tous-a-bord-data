--- conflicted
+++ resolved
@@ -24,14 +24,6 @@
         args: ["--profile", "black", "--line-length", "79"]
   - repo: local
     hooks:
-<<<<<<< HEAD
-      - id: pytest
-        name: pytest
-        entry: pytest
-        language: system
-        types: [python]
-        pass_filenames: false
-=======
       - id: pytest-docker
         name: Run all tests in Docker
         entry: bash
@@ -39,5 +31,4 @@
         language: system
         pass_filenames: false
         always_run: true
-        files: ^tests/.*\.py$|^.*\.py$  # Déclenche sur les changements de tests ou code
->>>>>>> 7a390d2f
+        files: ^tests/.*\.py$|^.*\.py$  # Déclenche sur les changements de tests ou code